#!/usr/bin/env python3
# Copyright 2019 Mycroft AI Inc.
#
# Licensed under the Apache License, Version 2.0 (the "License");
# you may not use this file except in compliance with the License.
# You may obtain a copy of the License at
#
#    http://www.apache.org/licenses/LICENSE-2.0
#
# Unless required by applicable law or agreed to in writing, software
# distributed under the License is distributed on an "AS IS" BASIS,
# WITHOUT WARRANTIES OR CONDITIONS OF ANY KIND, either express or implied.
# See the License for the specific language governing permissions and
# limitations under the License.
from setuptools import setup

from precise import __version__

setup(
    name='mycroft-precise',
    version=__version__,
    license='Apache-2.0',
    author='Matthew Scholefield',
    author_email='matthew.scholefield@mycroft.ai',
    description='Mycroft Precise Wake Word Listener',
    long_description='View more info at `the GitHub page '
                     '<https://github.com/mycroftai/mycroft-precise#mycroft-precise>`_',
    url='http://github.com/MycroftAI/mycroft-precise',
    keywords='wakeword keyword wake word listener sound',
    classifiers=[
        'Development Status :: 3 - Alpha',
        'Intended Audience :: Developers',
        'Topic :: Text Processing :: Linguistic',
        'License :: OSI Approved :: Apache Software License',

        'Programming Language :: Python :: 3',
        'Programming Language :: Python :: 3.0',
        'Programming Language :: Python :: 3.1',
        'Programming Language :: Python :: 3.2',
        'Programming Language :: Python :: 3.3',
        'Programming Language :: Python :: 3.4',
        'Programming Language :: Python :: 3.5',
        'Programming Language :: Python :: 3.6',
    ],
    packages=[
        'precise',
        'precise.scripts',
        'precise.pocketsphinx',
        'precise.pocketsphinx.scripts'
    ],
    entry_points={
        'console_scripts': [
            'precise-add-noise=precise.scripts.add_noise:main',
            'precise-collect=precise.scripts.collect:main',
            'precise-convert=precise.scripts.convert:main',
            'precise-eval=precise.scripts.eval:main',
            'precise-listen=precise.scripts.listen:main',
            'precise-listen-pocketsphinx=precise.pocketsphinx.scripts.listen:main',
            'precise-engine=precise.scripts.engine:main',
            'precise-simulate=precise.scripts.simulate:main',
            'precise-test=precise.scripts.test:main',
            'precise-graph=precise.scripts.graph:main',
            'precise-test-pocketsphinx=precise.pocketsphinx.scripts.test:main',
            'precise-train=precise.scripts.train:main',
            'precise-train-optimize=precise.scripts.train_optimize:main',
            'precise-train-sampled=precise.scripts.train_sampled:main',
            'precise-train-incremental=precise.scripts.train_incremental:main',
            'precise-train-generated=precise.scripts.train_generated:main',
            'precise-calc-threshold=precise.scripts.calc_threshold:main',
        ]
    },
    install_requires=[
        'numpy',
        'tensorflow>=1.13,<1.14',  # Must be on piwheels
        'sonopy',
        'pyaudio',
        'keras<=2.1.5',
        'h5py',
        'wavio',
        'typing',
        'prettyparse>=1.1.0',
        'precise-runner',
        'attrs',
        'fitipy<1.0',
<<<<<<< HEAD
        # 'bbopt',
        'speechpy-fast',
        'pyache'
        # 'networkx==1.11',
        # 'hyperopt==0.1.2'
=======
        'speechpy-fast',
        'pyache',
>>>>>>> bbf43402
    ]
)<|MERGE_RESOLUTION|>--- conflicted
+++ resolved
@@ -82,15 +82,7 @@
         'precise-runner',
         'attrs',
         'fitipy<1.0',
-<<<<<<< HEAD
-        # 'bbopt',
         'speechpy-fast',
         'pyache'
-        # 'networkx==1.11',
-        # 'hyperopt==0.1.2'
-=======
-        'speechpy-fast',
-        'pyache',
->>>>>>> bbf43402
     ]
 )