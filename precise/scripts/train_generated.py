#!/usr/bin/env python3
# Copyright 2019 Mycroft AI Inc.
#
# Licensed under the Apache License, Version 2.0 (the "License");
# you may not use this file except in compliance with the License.
# You may obtain a copy of the License at
#
#    http://www.apache.org/licenses/LICENSE-2.0
#
# Unless required by applicable law or agreed to in writing, software
# distributed under the License is distributed on an "AS IS" BASIS,
# WITHOUT WARRANTIES OR CONDITIONS OF ANY KIND, either express or implied.
# See the License for the specific language governing permissions and
# limitations under the License.
from itertools import cycle
from math import sqrt

import numpy as np
from contextlib import suppress
from fitipy import Fitipy
<<<<<<< HEAD
from keras.callbacks import LambdaCallback
from os import rename
=======
from tensorflow.keras.callbacks import LambdaCallback
>>>>>>> 06ed742f
from os.path import splitext, join, basename
from prettyparse import Usage
from random import random, shuffle
from typing import *

from precise.model import create_model, ModelParams
from precise.network_runner import Listener
from precise.params import pr, save_params
from precise.scripts.base_script import BaseScript
from precise.train_data import TrainData
from precise.util import load_audio, glob_all, save_audio, chunk_audio


class TrainGeneratedScript(BaseScript):
    usage = Usage('''
        Train a model on infinitely generated batches

        :model str
            Keras .net model file to load from and write to

        :-e --epochs int 100
            Number of epochs to train on

        :-b --batch-size int 200
            Number of samples in each batch

        :-t --steps-per-epoch int 100
            Number of steps that are considered an epoch

        :-c --chunk-size int 2048
            Number of audio samples between generating a training sample

        :-r --random-data-folder str data/random
            Folder with properly encoded wav files of
            random audio that should not cause an activation

        :-s --sensitivity float 0.2
            Weighted loss bias. Higher values decrease increase positives

        :-sb --save-best
            Only save the model each epoch if its stats improve

        :-nv --no-validation
            Disable accuracy and validation calculation
            to improve speed during training

        :-mm --metric-monitor str loss
            Metric used to determine when to save

        :-em --extra-metrics
            Add extra metrics during training

        :-p --save-prob float 0.0
            Probability of saving audio into debug/ww and debug/nww folders

        ...
    ''') | TrainData.usage
    """A trainer the runs on generated data by overlaying wakewords on background audio"""

    def __init__(self, args):
        super().__init__(args)
        self.audio_buffer = np.zeros(pr.buffer_samples, dtype=float)
        self.vals_buffer = np.zeros(pr.buffer_samples, dtype=float)

        params = ModelParams(
            skip_acc=args.no_validation, extra_metrics=args.extra_metrics,
            loss_bias=1.0 - args.sensitivity
        )
        self.model = create_model(args.model, params)
        self.listener = Listener('', args.chunk_size, runner_cls=lambda x: None)

<<<<<<< HEAD
        from keras.callbacks import ModelCheckpoint
        checkpoint = ModelCheckpoint(args.model + '.pb', monitor=args.metric_monitor,
=======
        from tensorflow.keras.callbacks import ModelCheckpoint
        checkpoint = ModelCheckpoint(args.model, monitor=args.metric_monitor,
>>>>>>> 06ed742f
                                     save_best_only=args.save_best)
        epoch_fiti = Fitipy(splitext(args.model)[0] + '.epoch')
        self.epoch = epoch_fiti.read().read(0, int)

        def on_epoch_end(_a, _b):
            self.epoch += 1
            epoch_fiti.write().write(self.epoch, str)

        self.model_base = splitext(self.args.model)[0]

        self.callbacks = [
            checkpoint,
            LambdaCallback(on_epoch_end=on_epoch_end)
        ]

        self.data = TrainData.from_both(args.tags_file, args.tags_folder, args.folder)
        pos_files, neg_files = self.data.train_files
        self.neg_files_it = iter(cycle(neg_files))
        self.pos_files_it = iter(cycle(pos_files))

    def layer_with(self, sample: np.ndarray, value: int) -> np.ndarray:
        """Create an identical 2d array where the second row is filled with value"""
        b = np.full((2, len(sample)), value, dtype=float)
        b[0] = sample
        return b

    def generate_wakeword_pieces(self, volume):
        """Generates chunks of audio that represent the wakeword stream"""
        while True:
            target = 1 if random() > 0.5 else 0
            it = self.pos_files_it if target else self.neg_files_it
            sample_file = next(it)
            yield self.layer_with(self.normalize_volume_to(load_audio(sample_file), volume), target)
            yield self.layer_with(np.zeros(int(pr.sample_rate * (0.5 + 2.0 * random()))), 0)

    def chunk_audio_pieces(self, pieces, chunk_size):
        """Convert chunks of audio into a series of equally sized pieces"""
        left_over = np.array([])
        for piece in pieces:
            if left_over.size == 0:
                combined = piece
            else:
                combined = np.concatenate([left_over, piece], axis=-1)
            for chunk in chunk_audio(combined.T, chunk_size):
                yield chunk.T
            left_over = piece[-(len(piece) % chunk_size):]

    def calc_volume(self, sample: np.ndarray):
        """Find the RMS of the audio"""
        return sqrt(np.mean(np.square(sample)))

    def normalize_volume_to(self, sample, volume):
        """Normalize the volume to a certain RMS"""
        return volume * sample / self.calc_volume(sample)

    def merge(self, a, b, ratio):
        """Perform a weighted sum of a and b. ratio=1.0 means 100% of b and 0% of a"""
        return (1.0 - ratio) * a + ratio * b

    @staticmethod
    def max_run_length(x: np.ndarray, val: int):
        """Finds the maximum continuous length of the given value in the sequence"""
        if x.size == 0:
            return 0
        else:
            y = np.array(x[1:] != x[:-1])
            i = np.append(np.where(y), len(x) - 1)
            run_lengths = np.diff(np.append(-1, i))
            run_length_values = x[i]
            return max([rl for rl, v in zip(run_lengths, run_length_values) if v == val], default=0)

    def vectors_from_fn(self, fn: str):
        """
        Run through a single background audio file, overlaying with wake words.
        Generates (mfccs, target) where mfccs is a series of mfcc values and
        target is a single integer classification of the target network output for that chunk
        """
        audio = load_audio(fn)
        audio_volume = self.calc_volume(audio)
        audio_volume *= 0.4 + 0.5 * random()
        audio = self.normalize_volume_to(audio, audio_volume)

        self.listener.clear()
        chunked_bg = chunk_audio(audio, self.args.chunk_size)
        chunked_ww = self.chunk_audio_pieces(self.generate_wakeword_pieces(audio_volume), self.args.chunk_size)

        for i, (chunk_bg, (chunk_ww, targets)) in enumerate(zip(chunked_bg, chunked_ww)):
            chunk = self.merge(chunk_bg, chunk_ww, 0.6)
            self.vals_buffer = np.concatenate((self.vals_buffer[len(targets):], targets))
            self.audio_buffer = np.concatenate((self.audio_buffer[len(chunk):], chunk))
            mfccs = self.listener.update_vectors(chunk)
            percent_overlapping = self.max_run_length(self.vals_buffer, 1) / len(self.vals_buffer)

            if self.vals_buffer[-1] == 0 and percent_overlapping > 0.8:
                target = 1
            elif percent_overlapping < 0.5:
                target = 0
            else:
                continue

            if random() > 1.0 - self.args.save_prob:
                name = splitext(basename(fn))[0]
                wav_file = join('debug', 'ww' if target == 1 else 'nww', '{} - {}.wav'.format(name, i))
                save_audio(wav_file, self.audio_buffer)
            yield mfccs, target

    @staticmethod
    def samples_to_batches(samples: Iterable, batch_size: int):
        """Chunk a series of network inputs and outputs into larger batches"""
        it = iter(samples)
        while True:
            with suppress(StopIteration):
                batch_in, batch_out = [], []
                for i in range(batch_size):
                    sample_in, sample_out = next(it)
                    batch_in.append(sample_in)
                    batch_out.append(sample_out)
            if not batch_in:
                raise StopIteration
            yield np.array(batch_in), np.array(batch_out)

    def generate_samples(self):
        """Generate training samples (network inputs and outputs)"""
        filenames = glob_all(self.args.random_data_folder, '*.wav')
        shuffle(filenames)
        while True:
            for fn in filenames:
                for x, y in self.vectors_from_fn(fn):
                    yield x, y

    def run(self):
        """Train the model on randomly generated batches"""
        _, test_data = self.data.load(train=True, test=True)
        try:
            self.model.fit(
                self.samples_to_batches(self.generate_samples(), self.args.batch_size),
                steps_per_epoch=self.args.steps_per_epoch,
                epochs=self.epoch + self.args.epochs, validation_data=test_data,
                callbacks=self.callbacks, initial_epoch=self.epoch
            )
        finally:
            self.model.save(self.args.model + '.h5') # Save with '.h5' file extension to force format
            rename(self.args.model + '.h5', self.args.model) # Rename with original
            save_params(self.args.model)


main = TrainGeneratedScript.run_main

if __name__ == '__main__':
    main()<|MERGE_RESOLUTION|>--- conflicted
+++ resolved
@@ -18,12 +18,8 @@
 import numpy as np
 from contextlib import suppress
 from fitipy import Fitipy
-<<<<<<< HEAD
-from keras.callbacks import LambdaCallback
+from tensorflow.keras.callbacks import LambdaCallback
 from os import rename
-=======
-from tensorflow.keras.callbacks import LambdaCallback
->>>>>>> 06ed742f
 from os.path import splitext, join, basename
 from prettyparse import Usage
 from random import random, shuffle
@@ -95,13 +91,8 @@
         self.model = create_model(args.model, params)
         self.listener = Listener('', args.chunk_size, runner_cls=lambda x: None)
 
-<<<<<<< HEAD
-        from keras.callbacks import ModelCheckpoint
+        from tensorflow.keras.callbacks import ModelCheckpoint
         checkpoint = ModelCheckpoint(args.model + '.pb', monitor=args.metric_monitor,
-=======
-        from tensorflow.keras.callbacks import ModelCheckpoint
-        checkpoint = ModelCheckpoint(args.model, monitor=args.metric_monitor,
->>>>>>> 06ed742f
                                      save_best_only=args.save_best)
         epoch_fiti = Fitipy(splitext(args.model)[0] + '.epoch')
         self.epoch = epoch_fiti.read().read(0, int)
